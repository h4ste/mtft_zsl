from fslks import sink

# noinspection PyUnresolvedReferences
from fslks.datasets.summarization import *

# noinspection PyUnresolvedReferences
from fslks.datasets.argumentation import *

sink.register('bioasq/single-doc',
              prompt=sink.Constant('summarize'),
              input=sink.Sequence([
                  sink.Feature('question'),
                  sink.Feature('article')
              ]),
              target=sink.Feature('summary'))

sink.register('bioasq/multi-doc',
              prompt=sink.Constant('summarize'),
              input=sink.Sequence([
                  sink.Feature('question'),
                  sink.Sequence('article')
              ]),
              output=sink.Feature('summary'))

sink.register('chiqa/section2answer_multi_abstractive',
              prompt=sink.Constant('summarize'),
              input=sink.Sequence([
                  sink.Feature('question'),
                  sink.Sequence('article')
              ]),
              target=sink.Feature('summary'))

sink.register('chiqa/page2answer_multi_abstractive',
              prompt=sink.Constant('summarize'),
              input=sink.Sequence([
                  sink.Feature('question'),
                  sink.Sequence('article')
              ]),
              output=sink.Feature('summary'))

sink.register('chiqa/section2answer_multi_extractive',
              prompt=sink.Constant('summarize'),
              input=sink.Sequence([
                  sink.Feature('question'),
                  sink.Sequence('article')
              ]),
              output=sink.Feature('summary'))

sink.register('chiqa/page2answer_multi_extractive',
              prompt=sink.Constant('summarize'),
              input=sink.Sequence([
                  sink.Feature('question'),
                  sink.Sequence('article')
              ]),
              output=sink.Feature('summary'))

sink.register('chiqa/section2answer_single_abstractive',
              prompt=sink.Constant('summarize'),
              input=sink.Sequence([
                  sink.Feature('question'),
<<<<<<< HEAD
                  sink.Feature('article'),
                  sink.Feature('pmids')
=======
                  sink.Feature('article')
>>>>>>> 7deef52a
              ]),
              target=sink.Feature('summary'))

sink.register('chiqa/page2answer_single_abstractive',
              prompt=sink.Constant('summarize'),
              input=sink.Sequence([
<<<<<<< HEAD
                  sink.Feature('article'),
                  sink.Feature('medlineplus_url'),
                  sink.Feature('reference_urls')
=======
                  sink.Feature('question'),
                  sink.Feature('article')
>>>>>>> 7deef52a
              ]),
              target=sink.Feature('summary'))

sink.register('chiqa/section2answer_single_extractive',
              prompt=sink.Constant('summarize'),
              input=sink.Sequence([
<<<<<<< HEAD
                  sink.Feature('article'),
                  sink.Feature('url'),
                  sink.Feature('pmids')
=======
                  sink.Feature('question'),
                  sink.Feature('article')
>>>>>>> 7deef52a
              ]),
              target=sink.Feature('summary'))

sink.register('chiqa/page2answer_single_extractive',
              prompt=sink.Constant('summarize'),
              input=sink.Sequence([
                  sink.Feature('question'),
                  sink.Feature('article')
              ]),
              target=sink.Feature('summary'))

sink.register('ebm/answer',
              prompt=sink.Constant('summarize'),
              input=sink.Sequence([
                  sink.Feature('question'),
                  sink.Sequence('article')
              ]),
              output=sink.Feature('summary'))

sink.register('ebm/justify',
              prompt=sink.Constant('summarize'),
              input=sink.Sequence([
<<<<<<< HEAD
                  sink.Feature('article'),
                  sink.Feature('title'),
                  sink.Feature('pubdate'),
                  sink.Feature('pmid')
=======
                  sink.Feature('question'),
                  sink.Feature('answer'),
                  sink.Sequence('article')
              ]),
              output=sink.Feature('summary'))

sink.register('medlineplus_references',
              prompt=sink.Constant('summarize'),
              input=sink.Sequence('article'),
              output=sink.Feature('summary'))

sink.register('medlineplus_reviews',
              prompt=sink.Constant('summarize'),
              input=sink.Sequence('article'),
              output=sink.Feature('summary'))

sink.register('medinfo',
              prompt=sink.Constant('summarize'),
              input=sink.Sequence([
                  sink.Feature('question'),
                  sink.Feature('article')
>>>>>>> 7deef52a
              ]),
              target=sink.Feature('summary'))

sink.register('pubmed_summ',
              prompt=sink.Constant('summarize'),
              input=sink.Sequence([
                  sink.Feature('title'),
                  sink.Feature('article')
              ]),
              target=sink.Feature('summary'))

sink.register('cochrane_summ',
              prompt=sink.Constant('summarize'),
              input=sink.Feature('article'),
              output=sink.Feature('summary'))

sink.register('scientific_papers',
              prompt=sink.Constant('summarize'),
              input=sink.Feature('article'),
              target=sink.Feature('abstract'))

sink.register('movie_rationales',
              prompt=sink.Constant('summarize'),
              input=sink.Sequence('evidences'),
              target=sink.Feature('review'))

sink.register('cnn_dailymail',
              prompt=sink.Constant('summarize'),
              input=sink.Feature('article'),
              target=sink.Feature('highlights'))

sink.register('super_glue/copa',
              prompt=sink.Sequence([
                  sink.Constant('choose'),
                  sink.Feature('question'),
              ]),
              input=sink.Sequence([
                  sink.Feature('premise'),
                  sink.Feature('choice1'),
                  sink.Feature('choice2'),
              ]),
              target=sink.LabelMapping('label', {
                  0: sink.Feature('choice1'),
                  1: sink.Feature('choice2')
              }))

_eviconv_stance_mapping = sink.LabelMapping('stance', {
    0: sink.Constant('PRO:'),
    1: sink.Constant('CON:'),
})
sink.register('evi_conv',
              prompt=sink.Constant('argue'),
              input=sink.Sequence([
                  sink.DictEntry('evidence_1', _eviconv_stance_mapping),
                  sink.DictEntry('evidence_1', sink.Feature('text')),
                  sink.DictEntry('evidence_2', _eviconv_stance_mapping),
                  sink.DictEntry('evidence_2', sink.Feature('text')),
              ]),
              target=sink.LabelMapping('label', {
                  0: sink.DictEntry('evidence_1', sink.Feature('text')),
                  1: sink.DictEntry('evidence_2', sink.Feature('text'))
              }))<|MERGE_RESOLUTION|>--- conflicted
+++ resolved
@@ -20,7 +20,7 @@
                   sink.Feature('question'),
                   sink.Sequence('article')
               ]),
-              output=sink.Feature('summary'))
+              target=sink.Feature('summary'))
 
 sink.register('chiqa/section2answer_multi_abstractive',
               prompt=sink.Constant('summarize'),
@@ -36,7 +36,7 @@
                   sink.Feature('question'),
                   sink.Sequence('article')
               ]),
-              output=sink.Feature('summary'))
+              target=sink.Feature('summary'))
 
 sink.register('chiqa/section2answer_multi_extractive',
               prompt=sink.Constant('summarize'),
@@ -44,7 +44,7 @@
                   sink.Feature('question'),
                   sink.Sequence('article')
               ]),
-              output=sink.Feature('summary'))
+              target=sink.Feature('summary'))
 
 sink.register('chiqa/page2answer_multi_extractive',
               prompt=sink.Constant('summarize'),
@@ -52,46 +52,29 @@
                   sink.Feature('question'),
                   sink.Sequence('article')
               ]),
-              output=sink.Feature('summary'))
+              target=sink.Feature('summary'))
 
 sink.register('chiqa/section2answer_single_abstractive',
               prompt=sink.Constant('summarize'),
               input=sink.Sequence([
                   sink.Feature('question'),
-<<<<<<< HEAD
-                  sink.Feature('article'),
-                  sink.Feature('pmids')
-=======
                   sink.Feature('article')
->>>>>>> 7deef52a
               ]),
               target=sink.Feature('summary'))
 
 sink.register('chiqa/page2answer_single_abstractive',
               prompt=sink.Constant('summarize'),
               input=sink.Sequence([
-<<<<<<< HEAD
-                  sink.Feature('article'),
-                  sink.Feature('medlineplus_url'),
-                  sink.Feature('reference_urls')
-=======
                   sink.Feature('question'),
                   sink.Feature('article')
->>>>>>> 7deef52a
               ]),
               target=sink.Feature('summary'))
 
 sink.register('chiqa/section2answer_single_extractive',
               prompt=sink.Constant('summarize'),
               input=sink.Sequence([
-<<<<<<< HEAD
-                  sink.Feature('article'),
-                  sink.Feature('url'),
-                  sink.Feature('pmids')
-=======
                   sink.Feature('question'),
                   sink.Feature('article')
->>>>>>> 7deef52a
               ]),
               target=sink.Feature('summary'))
 
@@ -109,39 +92,32 @@
                   sink.Feature('question'),
                   sink.Sequence('article')
               ]),
-              output=sink.Feature('summary'))
+              target=sink.Feature('summary'))
 
 sink.register('ebm/justify',
               prompt=sink.Constant('summarize'),
               input=sink.Sequence([
-<<<<<<< HEAD
-                  sink.Feature('article'),
-                  sink.Feature('title'),
-                  sink.Feature('pubdate'),
-                  sink.Feature('pmid')
-=======
                   sink.Feature('question'),
                   sink.Feature('answer'),
                   sink.Sequence('article')
               ]),
-              output=sink.Feature('summary'))
+              target=sink.Feature('summary'))
 
 sink.register('medlineplus_references',
               prompt=sink.Constant('summarize'),
               input=sink.Sequence('article'),
-              output=sink.Feature('summary'))
+              target=sink.Feature('summary'))
 
 sink.register('medlineplus_reviews',
               prompt=sink.Constant('summarize'),
               input=sink.Sequence('article'),
-              output=sink.Feature('summary'))
+              target=sink.Feature('summary'))
 
 sink.register('medinfo',
               prompt=sink.Constant('summarize'),
               input=sink.Sequence([
                   sink.Feature('question'),
                   sink.Feature('article')
->>>>>>> 7deef52a
               ]),
               target=sink.Feature('summary'))
 
@@ -156,7 +132,7 @@
 sink.register('cochrane_summ',
               prompt=sink.Constant('summarize'),
               input=sink.Feature('article'),
-              output=sink.Feature('summary'))
+              target=sink.Feature('summary'))
 
 sink.register('scientific_papers',
               prompt=sink.Constant('summarize'),
